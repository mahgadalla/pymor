--- conflicted
+++ resolved
@@ -30,7 +30,6 @@
         return getattr(IPython.parallel, '__version__', True)
 
 
-<<<<<<< HEAD
 def _get_slycot_version():
     from slycot.version import version
     if list(map(int, version.split('.'))) < [0, 3, 1]:
@@ -39,11 +38,11 @@
         return False
     else:
         return version
-=======
+
+
 def _get_qt_version():
     import Qt
     return Qt.__binding__ + ' ' + Qt.__binding_version__
->>>>>>> 9e767304
 
 
 _PACKAGES = {
@@ -58,11 +57,7 @@
     'MPI': lambda: import_module('mpi4py.MPI') and import_module('mpi4py').__version__,
     'NUMPY': lambda: import_module('numpy').__version__,
     'PYAMG': lambda: import_module('pyamg.version').full_version,
-<<<<<<< HEAD
     'PYMESS': lambda: bool(import_module('pymess')),
-    'PYSIDE': lambda: import_module('PySide.QtGui') and import_module('PySide.QtCore').__version__,
-=======
->>>>>>> 9e767304
     'PYTEST': lambda: import_module('pytest').__version__,
     'PYVTK': lambda: bool(import_module('evtk')),
     'QT': _get_qt_version,
