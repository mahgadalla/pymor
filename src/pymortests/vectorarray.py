# This file is part of the pyMOR project (http://www.pymor.org).
# Copyright 2013-2016 pyMOR developers and contributors. All rights reserved.
# License: BSD 2-Clause License (http://opensource.org/licenses/BSD-2-Clause)

from itertools import product, chain
from numbers import Number

import pytest
import numpy as np

from pymor.algorithms.basic import almost_equal
from pymor.core import NUMPY_INDEX_QUIRK
from pymor.vectorarrays.interfaces import VectorSpaceInterface, _INDEXTYPES
from pymortests.fixtures.vectorarray import \
    (vector_array_without_reserve, vector_array, compatible_vector_array_pair_without_reserve,
     compatible_vector_array_pair, incompatible_vector_array_pair,
     picklable_vector_array_without_reserve, picklable_vector_array)
from pymortests.pickling import assert_picklable_without_dumps_function

<<<<<<< HEAD
=======

>>>>>>> 578a28ac

def ind_complement(v, ind):
    if isinstance(ind, _INDEXTYPES):
        ind = [ind]
    elif type(ind) is slice:
        ind = range(*ind.indices(len(v)))
    l = len(v)
    return sorted(set(range(l)) - set(i if i >= 0 else l+i for i in ind))


def indexed(v, ind):
    if ind is None:
        return v
    elif type(ind) is slice:
        return v[ind]
    elif isinstance(ind, _INDEXTYPES):
        return v[[ind]]
    elif len(ind) == 0:
        return np.empty((0, v.shape[1]), dtype=v.dtype)
    else:
        return v[ind]


def invalid_inds(v, length=None):
    yield None
    if length is None:
        yield len(v)
        yield [len(v)]
        yield -len(v)-1
        yield [-len(v)-1]
        yield [0, len(v)]
        length = 42
    if length > 0:
        yield [-len(v)-1] + [0, ] * (length - 1)
        yield list(range(length - 1)) + [len(v)]


def valid_inds(v, length=None):
    if length is None:
        yield []
        yield slice(None)
        yield slice(0, len(v))
        yield slice(0, 0)
        yield slice(-3)
        yield slice(0, len(v), 3)
        yield slice(0, len(v)//2, 2)
        yield list(range(-len(v), len(v)))
        yield list(range(int(len(v)/2)))
        yield list(range(len(v))) * 2
        length = 32
    if len(v) > 0:
        for ind in [-len(v), 0, len(v) - 1]:
            yield ind
        if len(v) == length:
            yield slice(None)
        np.random.seed(len(v) * length)
        yield list(np.random.randint(-len(v), len(v), size=length))
    else:
        if len(v) == 0:
            yield slice(0, 0)
        yield []


def valid_inds_of_same_length(v1, v2):
    if len(v1) == len(v2):
        yield slice(None), slice(None)
        yield list(range(len(v1))), list(range(len(v1)))
        yield (slice(0, len(v1)),) * 2
        yield (slice(0, 0),) * 2
        yield (slice(-3),) * 2
        yield (slice(0, len(v1), 3),) * 2
        yield (slice(0, len(v1)//2, 2),) * 2
    yield [], []
    if len(v1) > 0 and len(v2) > 0:
        yield 0, 0
        yield len(v1) - 1, len(v2) - 1
        yield -len(v1), -len(v2)
        yield [0], 0
        yield (list(range(int(min(len(v1), len(v2))/2))),) * 2
        np.random.seed(len(v1) * len(v2))
        for count in np.linspace(0, min(len(v1), len(v2)), 3):
            yield (list(np.random.randint(-len(v1), len(v1), size=count)),
                   list(np.random.randint(-len(v2), len(v2), size=count)))
        yield slice(None), np.random.randint(-len(v2), len(v2), size=len(v1))
        yield np.random.randint(-len(v1), len(v1), size=len(v2)), slice(None)


def valid_inds_of_different_length(v1, v2):
    if len(v1) != len(v2):
        yield slice(None), slice(None)
        yield list(range(len(v1))), list(range(len(v2)))
    if len(v1) > 0 and len(v2) > 0:
        if len(v1) > 1:
            yield [0, 1], 0
            yield [0, 1], [0]
            yield [-1, 0, 1], [0]
            yield slice(0, -1), []
        if len(v2) > 1:
            yield 0, [0, 1]
            yield [0], [0, 1]
        np.random.seed(len(v1) * len(v2))
        for count1 in np.linspace(0, len(v1), 3).astype(int):
            count2 = np.random.randint(0, len(v2))
            if count2 == count1:
                count2 += 1
                if count2 == len(v2):
                    count2 -= 2
            if count2 >= 0:
                yield (list(np.random.randint(-len(v1), len(v1), size=count1)),
                       list(np.random.randint(-len(v2), len(v2), size=count2)))


def invalid_ind_pairs(v1, v2):
    for inds in valid_inds_of_different_length(v1, v2):
        yield inds
    for ind1 in valid_inds(v1):
        for ind2 in invalid_inds(v2, length=v1.len_ind(ind1)):
            yield ind1, ind2
    for ind2 in valid_inds(v2):
        for ind1 in invalid_inds(v1, length=v2.len_ind(ind2)):
            yield ind1, ind2


def ind_to_list(v, ind):
    if type(ind) is slice:
        return list(range(*ind.indices(len(v))))
    elif not hasattr(ind, '__len__'):
        return [ind]
    else:
        return ind


def test_empty(vector_array):
    with pytest.raises(Exception):
        vector_array.empty(-1)
    for r in (0, 1, 100):
        v = vector_array.empty(reserve=r)
        assert v.space == vector_array.space
        assert len(v) == 0
        if hasattr(v, 'data'):
            assert v.data.shape == (0, v.dim)


def test_zeros(vector_array):
    with pytest.raises(Exception):
        vector_array.zeros(-1)
    for c in (0, 1, 2, 30):
        v = vector_array.zeros(count=c)
        assert v.space == vector_array.space
        assert len(v) == c
        if min(v.dim, c) > 0:
            assert max(v.sup_norm()) == 0
            assert max(v.l2_norm()) == 0
        if hasattr(v, 'data'):
            assert v.data.shape == (c, v.dim)
            assert np.allclose(v.data, np.zeros((c, v.dim)))


def test_from_data(vector_array):
    if hasattr(vector_array, 'data'):
        d = vector_array.data
        try:
            v = vector_array.space.from_data(d)
            assert np.allclose(d, v.data)
        except NotImplementedError:
            pass


def test_shape(vector_array):
    v = vector_array
    assert len(vector_array) >= 0
    assert vector_array.dim >= 0
    if hasattr(v, 'data'):
        assert v.data.shape == (len(v), v.dim)


def test_space(vector_array):
    v = vector_array
    assert isinstance(v.space, VectorSpaceInterface)
    assert v in v.space


def test_getitem_repeated(vector_array):
    v = vector_array
    for ind in valid_inds(v):
        v_ind = v[ind]
        v_ind_copy = v_ind.copy()
        assert not v_ind_copy.is_view
        for ind_ind in valid_inds(v_ind):
            v_ind_ind = v_ind[ind_ind]
            assert np.all(almost_equal(v_ind_ind, v_ind_copy[ind_ind]))


def test_copy(vector_array):
    v = vector_array
    for ind in chain(valid_inds(v), [None]):
        for deep in (True, False):
            if ind is None:
                c = v.copy(deep)
                assert len(c) == len(v)
            else:
                c = v[ind].copy(deep)
                assert len(c) == v.len_ind(ind)
            assert c.space == v.space
            if ind is None:
                assert np.all(almost_equal(c, v))
            else:
                assert np.all(almost_equal(c, v[ind]))
            if hasattr(v, 'data'):
                assert np.allclose(c.data, indexed(v.data, ind))


def test_copy_repeated_index(vector_array):
    v = vector_array
    if len(v) == 0:
        return
    ind = [int(len(vector_array) * 3 / 4)] * 2
    for deep in (True, False):
        c = v[ind].copy(deep)
        assert almost_equal(c[0], v[ind[0]])
        assert almost_equal(c[1], v[ind[0]])
        if hasattr(v, 'data'):
            assert indexed(v.data, ind).shape == c.data.shape
        c[0].scal(2.)
        assert almost_equal(c[1], v[ind[0]])
        assert c[0].l2_norm() == 2 * v[ind[0]].l2_norm()
        if hasattr(v, 'data'):
            assert indexed(v.data, ind).shape == c.data.shape


def test_append(compatible_vector_array_pair):
    v1, v2 = compatible_vector_array_pair
    len_v1, len_v2 = len(v1), len(v2)
    for ind in valid_inds(v2):
        c1, c2 = v1.copy(), v2.copy()
        c1.append(c2[ind])
        len_ind = v2.len_ind(ind)
        ind_complement_ = ind_complement(v2, ind)
        assert len(c1) == len_v1 + len_ind
        assert np.all(almost_equal(c1[len_v1:len(c1)], c2[ind]))
        if hasattr(v1, 'data'):
            assert np.allclose(c1.data, np.vstack((v1.data, indexed(v2.data, ind))))
        c1.append(c2[ind], remove_from_other=True)
        assert len(c2) == len(ind_complement_)
        assert c2.space == c1.space
        assert len(c1) == len_v1 + 2 * len_ind
        assert np.all(almost_equal(c1[len_v1:len_v1 + len_ind], c1[len_v1 + len_ind:len(c1)]))
        assert np.all(almost_equal(c2, v2[ind_complement_]))
        if hasattr(v1, 'data'):
            assert np.allclose(c2.data, indexed(v2.data, ind_complement_))


def test_append_self(vector_array):
    v = vector_array
    c = v.copy()
    len_v = len(v)
    c.append(c)
    assert len(c) == 2 * len_v
    assert np.all(almost_equal(c[:len_v], c[len_v:len(c)]))
    if hasattr(v, 'data'):
        assert np.allclose(c.data, np.vstack((v.data, v.data)))
    c = v.copy()
    with pytest.raises(Exception):
        v.append(v, remove_from_other=True)


def test_del(vector_array):
    v = vector_array
    for ind in valid_inds(v):
        ind_complement_ = ind_complement(v, ind)
        c = v.copy()
        del c[ind]
        assert c.space == v.space
        assert len(c) == len(ind_complement_)
        assert np.all(almost_equal(v[ind_complement_], c))
        if hasattr(v, 'data'):
            assert np.allclose(c.data, indexed(v.data, ind_complement_))
        del c[:]
        assert len(c) == 0


def test_scal(vector_array):
    v = vector_array
    for ind in valid_inds(v):
        if v.len_ind(ind) != v.len_ind_unique(ind):
            with pytest.raises(Exception):
                c = v.copy()
                c[ind].scal(1.)
            continue
        ind_complement_ = ind_complement(v, ind)
        c = v.copy()
        c[ind].scal(1.)
        assert len(c) == len(v)
        assert np.all(almost_equal(c, v))

        c = v.copy()
        c[ind].scal(0.)
        assert np.all(almost_equal(c[ind], v.zeros(v.len_ind(ind))))
        assert np.all(almost_equal(c[ind_complement_], v[ind_complement_]))

        for x in (1., 1.4, np.random.random(v.len_ind(ind))):
            c = v.copy()
            c[ind].scal(x)
            assert np.all(almost_equal(c[ind_complement_], v[ind_complement_]))
            assert np.allclose(c[ind].sup_norm(), v[ind].sup_norm() * abs(x))
            assert np.allclose(c[ind].l2_norm(), v[ind].l2_norm() * abs(x))
            if hasattr(v, 'data'):
                y = v.data.copy()
                if NUMPY_INDEX_QUIRK and len(y) == 0:
                    pass
                else:
                    if isinstance(x, np.ndarray) and not isinstance(ind, Number):
                        x = x[:, np.newaxis]
                    y[ind] *= x
                assert np.allclose(c.data, y)


def test_axpy(compatible_vector_array_pair):
    v1, v2 = compatible_vector_array_pair

    for ind1, ind2 in valid_inds_of_same_length(v1, v2):
        if v1.len_ind(ind1) != v1.len_ind_unique(ind1):
            with pytest.raises(Exception):
                c1, c2 = v1.copy(), v2.copy()
                c1[ind1].axpy(0., c2[ind2])
            continue

        ind1_complement = ind_complement(v1, ind1)
        c1, c2 = v1.copy(), v2.copy()
        c1[ind1].axpy(0., c2[ind2])
        assert len(c1) == len(v1)
        assert np.all(almost_equal(c1, v1))
        assert np.all(almost_equal(c2, v2))

        np.random.seed(len(v1) + 39)
        for a in (1., 1.4, np.random.random(v1.len_ind(ind1))):
            c1, c2 = v1.copy(), v2.copy()
            c1[ind1].axpy(a, c2[ind2])
            assert len(c1) == len(v1)
            assert np.all(almost_equal(c1[ind1_complement], v1[ind1_complement]))
            assert np.all(almost_equal(c2, v2))
            assert np.all(c1[ind1].sup_norm() <= v1[ind1].sup_norm() + abs(a) * v2[ind2].sup_norm() * (1. + 1e-10))
            assert np.all(c1[ind1].l1_norm() <= (v1[ind1].l1_norm() + abs(a) * v2[ind2].l1_norm()) * (1. + 1e-10))
            assert np.all(c1[ind1].l2_norm() <= (v1[ind1].l2_norm() + abs(a) * v2[ind2].l2_norm()) * (1. + 1e-10))
            if hasattr(v1, 'data'):
                x = v1.data.copy()
                if isinstance(ind1, Number):
                    x[[ind1]] += indexed(v2.data, ind2) * a
                else:
                    if NUMPY_INDEX_QUIRK and len(x) == 0:
                        pass
                    else:
                        if isinstance(a, np.ndarray):
                            aa = a[:, np.newaxis]
                        else:
                            aa = a
                        x[ind1] += indexed(v2.data, ind2) * aa
                assert np.allclose(c1.data, x)
            c1[ind1].axpy(-a, c2[ind2])
            assert len(c1) == len(v1)
            assert np.all(almost_equal(c1, v1))


def test_axpy_one_x(compatible_vector_array_pair):
    v1, v2 = compatible_vector_array_pair

    for ind1, ind2 in product(valid_inds(v1), valid_inds(v2, 1)):
        if v1.len_ind(ind1) != v1.len_ind_unique(ind1):
            with pytest.raises(Exception):
                c1, c2 = v1.copy(), v2.copy()
                c1[ind1].axpy(0., c2[ind2])
            continue

        ind1_complement = ind_complement(v1, ind1)
        c1, c2 = v1.copy(), v2.copy()
        c1[ind1].axpy(0., c2[ind2])
        assert len(c1) == len(v1)
        assert np.all(almost_equal(c1, v1))
        assert np.all(almost_equal(c2, v2))

        np.random.seed(len(v1) + 39)
        for a in (1., 1.4, np.random.random(v1.len_ind(ind1))):
            c1, c2 = v1.copy(), v2.copy()
            c1[ind1].axpy(a, c2[ind2])
            assert len(c1) == len(v1)
            assert np.all(almost_equal(c1[ind1_complement], v1[ind1_complement]))
            assert np.all(almost_equal(c2, v2))
            assert np.all(c1[ind1].sup_norm() <= v1[ind1].sup_norm() + abs(a) * v2[ind2].sup_norm() * (1. + 1e-10))
            assert np.all(c1[ind1].l1_norm() <= (v1[ind1].l1_norm() + abs(a) * v2[ind2].l1_norm()) * (1. + 1e-10))
            assert np.all(c1[ind1].l2_norm() <= (v1[ind1].l2_norm() + abs(a) * v2[ind2].l2_norm()) * (1. + 1e-10))
            if hasattr(v1, 'data'):
                x = v1.data.copy()
                if isinstance(ind1, Number):
                    x[[ind1]] += indexed(v2.data, ind2) * a
                else:
                    if NUMPY_INDEX_QUIRK and len(x) == 0:
                        pass
                    else:
                        if isinstance(a, np.ndarray):
                            aa = a[:, np.newaxis]
                        else:
                            aa = a
                        x[ind1] += indexed(v2.data, ind2) * aa
                assert np.allclose(c1.data, x)
            c1[ind1].axpy(-a, c2[ind2])
            assert len(c1) == len(v1)
            assert np.all(almost_equal(c1, v1))


def test_axpy_self(vector_array):
    v = vector_array

    for ind1, ind2 in valid_inds_of_same_length(v, v):
        if v.len_ind(ind1) != v.len_ind_unique(ind1):
            with pytest.raises(Exception):
                c, = v.copy()
                c[ind1].axpy(0., c[ind2])
            continue

        ind1_complement = ind_complement(v, ind1)
        c = v.copy()
        c[ind1].axpy(0., c[ind2])
        assert len(c) == len(v)
        assert np.all(almost_equal(c, v))

        np.random.seed(len(v) + 8)
        for a in (1., 1.4, np.random.random(v.len_ind(ind1))):
            c = v.copy()
            c[ind1].axpy(a, c[ind2])
            assert len(c) == len(v)
            assert np.all(almost_equal(c[ind1_complement], v[ind1_complement]))
            assert np.all(c[ind1].sup_norm() <= v[ind1].sup_norm() + abs(a) * v[ind2].sup_norm() * (1. + 1e-10))
            assert np.all(c[ind1].l1_norm() <= (v[ind1].l1_norm() + abs(a) * v[ind2].l1_norm()) * (1. + 1e-10))
            if hasattr(v, 'data'):
                x = v.data.copy()
                if isinstance(ind1, Number):
                    x[[ind1]] += indexed(v.data, ind2) * a
                else:
                    if NUMPY_INDEX_QUIRK and len(x) == 0:
                        pass
                    else:
                        if isinstance(a, np.ndarray):
                            aa = a[:, np.newaxis]
                        else:
                            aa = a
                        x[ind1] += indexed(v.data, ind2) * aa
                assert np.allclose(c.data, x)
            c[ind1].axpy(-a, v[ind2])
            assert len(c) == len(v)
            assert np.all(almost_equal(c, v))

    for ind in valid_inds(v):
        if v.len_ind(ind) != v.len_ind_unique(ind):
            continue

        for x in (1., 23., -4):
            c = v.copy()
            cc = v.copy()
            c[ind].axpy(x, c[ind])
            cc[ind].scal(1 + x)
            assert np.all(almost_equal(c, cc))


def test_pairwise_dot(compatible_vector_array_pair):
    v1, v2 = compatible_vector_array_pair
    for ind1, ind2 in valid_inds_of_same_length(v1, v2):
        r = v1[ind1].pairwise_dot(v2[ind2])
        assert isinstance(r, np.ndarray)
        assert r.shape == (v1.len_ind(ind1),)
        r2 = v2[ind2].pairwise_dot(v1[ind1])
        assert np.allclose, (r, r2)
        assert np.all(r <= v1[ind1].l2_norm() * v2[ind2].l2_norm() * (1. + 1e-10))
        if hasattr(v1, 'data'):
            assert np.allclose(r, np.sum(indexed(v1.data, ind1) * indexed(v2.data, ind2), axis=1))


def test_pairwise_dot_self(vector_array):
    v = vector_array
    for ind1, ind2 in valid_inds_of_same_length(v, v):
        r = v[ind1].pairwise_dot(v[ind2])
        assert isinstance(r, np.ndarray)
        assert r.shape == (v.len_ind(ind1),)
        r2 = v[ind2].pairwise_dot(v[ind1])
        assert np.allclose(r, r2)
        assert np.all(r <= v[ind1].l2_norm() * v[ind2].l2_norm() * (1. + 1e-10))
        if hasattr(v, 'data'):
            assert np.allclose(r, np.sum(indexed(v.data, ind1) * indexed(v.data, ind2), axis=1))
    for ind in valid_inds(v):
        r = v[ind].pairwise_dot(v[ind])
        assert np.allclose(r, v[ind].l2_norm() ** 2)


def test_dot(compatible_vector_array_pair):
    v1, v2 = compatible_vector_array_pair
    for ind1, ind2 in chain(valid_inds_of_different_length(v1, v2), valid_inds_of_same_length(v1, v2)):
        r = v1[ind1].dot(v2[ind2])
        assert isinstance(r, np.ndarray)
        assert r.shape == (v1.len_ind(ind1), v2.len_ind(ind2))
        r2 = v2[ind2].dot(v1[ind1])
        assert np.allclose(r, r2.T)
        assert np.all(r <= v1[ind1].l2_norm()[:, np.newaxis] * v2[ind2].l2_norm()[np.newaxis, :] * (1. + 1e-10))
        if hasattr(v1, 'data'):
            assert np.allclose(r, indexed(v1.data, ind1).dot(indexed(v2.data, ind2).T))


def test_dot_self(vector_array):
    v = vector_array
    for ind1, ind2 in chain(valid_inds_of_different_length(v, v), valid_inds_of_same_length(v, v)):
        r = v[ind1].dot(v[ind2])
        assert isinstance(r, np.ndarray)
        assert r.shape == (v.len_ind(ind1), v.len_ind(ind2))
        r2 = v[ind2].dot(v[ind1])
        assert np.allclose(r, r2.T)
        assert np.all(r <= v[ind1].l2_norm()[:, np.newaxis] * v[ind2].l2_norm()[np.newaxis, :] * (1. + 1e-10))
        if hasattr(v, 'data'):
            assert np.allclose(r, indexed(v.data, ind1).dot(indexed(v.data, ind2).T))
    for ind in valid_inds(v):
        r = v[ind].dot(v[ind])
        assert np.allclose(r, r.T)


def test_lincomb_1d(vector_array):
    v = vector_array
    np.random.seed(len(v) + 42 + v.dim)
    for ind in valid_inds(v):
        coeffs = np.random.random(v.len_ind(ind))
        lc = v[ind].lincomb(coeffs)
        assert lc.space == v.space
        assert len(lc) == 1
        lc2 = v.zeros()
        for coeff, i in zip(coeffs, ind_to_list(v, ind)):
            lc2.axpy(coeff, v[i])
        assert np.all(almost_equal(lc, lc2))


def test_lincomb_2d(vector_array):
    v = vector_array
    np.random.seed(len(v) + 42 + v.dim)
    for ind in valid_inds(v):
        for count in (0, 1, 5):
            coeffs = np.random.random((count, v.len_ind(ind)))
            lc = v[ind].lincomb(coeffs)
            assert lc.space == v.space
            assert len(lc) == count
            lc2 = v.empty(reserve=count)
            for coeffs_1d in coeffs:
                lc2.append(v[ind].lincomb(coeffs_1d))
            assert np.all(almost_equal(lc, lc2))


def test_lincomb_wrong_coefficients(vector_array):
    v = vector_array
    np.random.seed(len(v) + 42 + v.dim)
    for ind in valid_inds(v):
        coeffs = np.random.random(v.len_ind(ind) + 1)
        with pytest.raises(Exception):
            v[ind].lincomb(coeffs)
        coeffs = np.random.random(v.len_ind(ind)).reshape((1, 1, -1))
        with pytest.raises(Exception):
            v[ind].lincomb(coeffs)
        if v.len_ind(ind) > 0:
            coeffs = np.random.random(v.len_ind(ind) - 1)
            with pytest.raises(Exception):
                v[ind].lincomb(coeffs)
            coeffs = np.array([])
            with pytest.raises(Exception):
                v[ind].lincomb(coeffs)


def test_l1_norm(vector_array):
    v = vector_array
    for ind in valid_inds(v):
        c = v.copy()
        norm = c[ind].l1_norm()
        assert isinstance(norm, np.ndarray)
        assert norm.shape == (v.len_ind(ind),)
        assert np.all(norm >= 0)
        if v.dim == 0:
            assert np.all(norm == 0)
        if hasattr(v, 'data'):
            assert np.allclose(norm, np.sum(np.abs(indexed(v.data, ind)), axis=1))
        c.scal(4.)
        assert np.allclose(c[ind].l1_norm(), norm * 4)
        c.scal(-4.)
        assert np.allclose(c[ind].l1_norm(), norm * 16)
        c.scal(0.)
        assert np.allclose(c[ind].l1_norm(), 0)


def test_l2_norm(vector_array):
    v = vector_array
    for ind in valid_inds(v):
        c = v.copy()
        norm = c[ind].l2_norm()
        assert isinstance(norm, np.ndarray)
        assert norm.shape == (v.len_ind(ind),)
        assert np.all(norm >= 0)
        if v.dim == 0:
            assert np.all(norm == 0)
        if hasattr(v, 'data'):
            assert np.allclose(norm, np.sqrt(np.sum(np.power(indexed(v.data, ind), 2), axis=1)))
        c.scal(4.)
        assert np.allclose(c[ind].l2_norm(), norm * 4)
        c.scal(-4.)
        assert np.allclose(c[ind].l2_norm(), norm * 16)
        c.scal(0.)
        assert np.allclose(c[ind].l2_norm(), 0)


def test_l2_norm2(vector_array):
    v = vector_array
    for ind in valid_inds(v):
        c = v.copy()
        norm = c[ind].l2_norm2()
        assert isinstance(norm, np.ndarray)
        assert norm.shape == (v.len_ind(ind),)
        assert np.all(norm >= 0)
        if v.dim == 0:
            assert np.all(norm == 0)
        if hasattr(v, 'data'):
            assert np.allclose(norm, np.sum(np.power(indexed(v.data, ind), 2), axis=1))
        c.scal(4.)
        assert np.allclose(c[ind].l2_norm2(), norm * 16)
        c.scal(-4.)
        assert np.allclose(c[ind].l2_norm2(), norm * 256)
        c.scal(0.)
        assert np.allclose(c[ind].l2_norm2(), 0)


def test_sup_norm(vector_array):
    v = vector_array
    for ind in valid_inds(v):
        c = v.copy()
        norm = c[ind].sup_norm()
        assert isinstance(norm, np.ndarray)
        assert norm.shape == (v.len_ind(ind),)
        assert np.all(norm >= 0)
        if v.dim == 0:
            assert np.all(norm == 0)
        if hasattr(v, 'data') and v.dim > 0:
            assert np.allclose(norm, np.max(np.abs(indexed(v.data, ind)), axis=1))
        c.scal(4.)
        assert np.allclose(c[ind].sup_norm(), norm * 4)
        c.scal(-4.)
        assert np.allclose(c[ind].sup_norm(), norm * 16)
        c.scal(0.)
        assert np.allclose(c[ind].sup_norm(), 0)


def test_components(vector_array):
    v = vector_array
    np.random.seed(len(v) + 24 + v.dim)
    for ind in valid_inds(v):
        c = v.copy()
        comp = c[ind].components(np.array([], dtype=np.int))
        assert isinstance(comp, np.ndarray)
        assert comp.shape == (v.len_ind(ind), 0)

        c = v.copy()
        comp = c[ind].components([])
        assert isinstance(comp, np.ndarray)
        assert comp.shape == (v.len_ind(ind), 0)

        if v.dim > 0:
            for count in (1, 5, 10):
                c_ind = np.random.randint(0, v.dim, count)
                c = v.copy()
                comp = c[ind].components(c_ind)
                assert comp.shape == (v.len_ind(ind), count)
                c = v.copy()
                comp2 = c[ind].components(list(c_ind))
                assert np.all(comp == comp2)
                c = v.copy()
                c.scal(3.)
                comp2 = c[ind].components(c_ind)
                assert np.allclose(comp * 3, comp2)
                c = v.copy()
                comp2 = c[ind].components(np.hstack((c_ind, c_ind)))
                assert np.all(comp2 == np.hstack((comp, comp)))
                if hasattr(v, 'data'):
                    assert np.all(comp == indexed(v.data, ind)[:, c_ind])


def test_components_wrong_component_indices(vector_array):
    v = vector_array
    np.random.seed(len(v) + 24 + v.dim)
    for ind in valid_inds(v):
        with pytest.raises(Exception):
            v[ind].components(None)
        with pytest.raises(Exception):
            v[ind].components(1)
        with pytest.raises(Exception):
            v[ind].components(np.array([-1]))
        with pytest.raises(Exception):
            v[ind].components(np.array([v.dim]))


def test_amax(vector_array):
    v = vector_array
    if v.dim == 0:
        return
    for ind in valid_inds(v):
        max_inds, max_vals = v[ind].amax()
        assert np.allclose(np.abs(max_vals), v[ind].sup_norm())
        for i, max_ind, max_val in zip(ind_to_list(v, ind), max_inds, max_vals):
            assert np.allclose(max_val, v[[i]].components([max_ind]))


# def test_amax_zero_dim(zero_dimensional_vector_space):
#     for count in (0, 10):
#         v = zero_dimensional_vector_space.zeros(count=count)
#         for ind in valid_inds(v):
#             with pytest.raises(Exception):
#                 v.amax(ind)


def test_gramian(vector_array):
    v = vector_array
    for ind in valid_inds(v):
        assert np.allclose(v[ind].gramian(), v[ind].dot(v[ind]))


def test_add(compatible_vector_array_pair):
    v1, v2 = compatible_vector_array_pair
    if len(v2) < len(v1):
        v2.append(v2[np.zeros(len(v1) - len(v2), dtype=np.int)])
    elif len(v2) > len(v1):
        del v2[:len(v2)-len(v1)]
    c1 = v1.copy()
    cc1 = v1.copy()
    c1.axpy(1, v2)
    assert np.all(almost_equal(v1 + v2, c1))
    assert np.all(almost_equal(v1, cc1))


def test_iadd(compatible_vector_array_pair):
    v1, v2 = compatible_vector_array_pair
    if len(v2) < len(v1):
        v2.append(v2[np.zeros(len(v1) - len(v2), dtype=np.int)])
    elif len(v2) > len(v1):
        del v2[:len(v2)-len(v1)]
    c1 = v1.copy()
    c1.axpy(1, v2)
    v1 += v2
    assert np.all(almost_equal(v1, c1))


def test_sub(compatible_vector_array_pair):
    v1, v2 = compatible_vector_array_pair
    if len(v2) < len(v1):
        v2.append(v2[np.zeros(len(v1) - len(v2), dtype=np.int)])
    elif len(v2) > len(v1):
        del v2[list(range(len(v2)-len(v1)))]
    c1 = v1.copy()
    cc1 = v1.copy()
    c1.axpy(-1, v2)
    assert np.all(almost_equal((v1 - v2), c1))
    assert np.all(almost_equal(v1, cc1))


def test_isub(compatible_vector_array_pair):
    v1, v2 = compatible_vector_array_pair
    if len(v2) < len(v1):
        v2.append(v2[np.zeros(len(v1) - len(v2), dtype=np.int)])
    elif len(v2) > len(v1):
        del v2[:len(v2)-len(v1)]
    c1 = v1.copy()
    c1.axpy(-1, v2)
    v1 -= v2
    assert np.all(almost_equal(v1, c1))


def test_neg(vector_array):
    v = vector_array
    c = v.copy()
    cc = v.copy()
    c.scal(-1)
    assert np.all(almost_equal(c, -v))
    assert np.all(almost_equal(v, cc))


def test_mul(vector_array):
    v = vector_array
    c = v.copy()
    for a in (-1, -3, 0, 1, 23):
        cc = v.copy()
        cc.scal(a)
        assert np.all(almost_equal((v * a), cc))
        assert np.all(almost_equal(v, c))


def test_mul_wrong_factor(vector_array):
    v = vector_array
    with pytest.raises(Exception):
        _ = v * v


def test_rmul(vector_array):
    v = vector_array
    c = v.copy()
    for a in (-1, -3, 0, 1, 23):
        cc = v.copy()
        cc.scal(a)
        assert np.all(almost_equal((a * v), cc))
        assert np.all(almost_equal(v, c))


def test_imul(vector_array):
    v = vector_array
    for a in (-1, -3, 0, 1, 23):
        c = v.copy()
        cc = v.copy()
        c.scal(a)
        cc *= a
        assert np.all(almost_equal(c, cc))


def test_imul_wrong_factor(vector_array):
    v = vector_array
    with pytest.raises(Exception):
        v *= v


########################################################################################################################


def test_append_incompatible(incompatible_vector_array_pair):
    v1, v2 = incompatible_vector_array_pair
    c1, c2 = v1.copy(), v2.copy()
    with pytest.raises(Exception):
        c1.append(c2, remove_from_other=False)
    c1, c2 = v1.copy(), v2.copy()
    with pytest.raises(Exception):
        c1.append(c2, remove_from_other=True)
    c1, c2 = v1.copy(), v2.copy()


def test_axpy_incompatible(incompatible_vector_array_pair):
    v1, v2 = incompatible_vector_array_pair
    for ind1, ind2 in valid_inds_of_same_length(v1, v2):
        c1, c2 = v1.copy(), v2.copy()
        with pytest.raises(Exception):
            c1[ind1].axpy(0., c2[ind2])
        c1, c2 = v1.copy(), v2.copy()
        with pytest.raises(Exception):
            c1[ind1].axpy(1., c2[ind2])
        c1, c2 = v1.copy(), v2.copy()
        with pytest.raises(Exception):
            c1[ind1].axpy(-1., c2[ind2])
        c1, c2 = v1.copy(), v2.copy()
        with pytest.raises(Exception):
            c1[ind1].axpy(1.42, c2[ind2])


def test_dot_incompatible(incompatible_vector_array_pair):
    v1, v2 = incompatible_vector_array_pair
    for ind1, ind2 in valid_inds_of_same_length(v1, v2):
        c1, c2 = v1.copy(), v2.copy()
        with pytest.raises(Exception):
            c1[ind1].dot(c2[ind2])


def test_pairwise_dot_incompatible(incompatible_vector_array_pair):
    v1, v2 = incompatible_vector_array_pair
    for ind1, ind2 in valid_inds_of_same_length(v1, v2):
        c1, c2 = v1.copy(), v2.copy()
        with pytest.raises(Exception):
            c1[ind1].pairwise_dot(c2[ind2])


def test_add_incompatible(incompatible_vector_array_pair):
    v1, v2 = incompatible_vector_array_pair
    with pytest.raises(Exception):
        _ = v1 + v2


def test_iadd_incompatible(incompatible_vector_array_pair):
    v1, v2 = incompatible_vector_array_pair
    with pytest.raises(Exception):
        v1 += v2


def test_sub_incompatible(incompatible_vector_array_pair):
    v1, v2 = incompatible_vector_array_pair
    with pytest.raises(Exception):
        _ = v1 - v2


def test_isub_incompatible(incompatible_vector_array_pair):
    v1, v2 = incompatible_vector_array_pair
    with pytest.raises(Exception):
        v1 -= v2


########################################################################################################################


def test_copy_wrong_ind(vector_array):
    v = vector_array
    for ind in invalid_inds(v):
        with pytest.raises(Exception):
            v[ind].copy()


def test_remove_wrong_ind(vector_array):
    v = vector_array
    for ind in invalid_inds(v):
        c = v.copy()
        with pytest.raises(Exception):
            del c[ind]


def test_scal_wrong_ind(vector_array):
    v = vector_array
    for ind in invalid_inds(v):
        c = v.copy()
        with pytest.raises(Exception):
            c[ind].scal(0.)
        c = v.copy()
        with pytest.raises(Exception):
            c[ind].scal(1.)
        c = v.copy()
        with pytest.raises(Exception):
            c[ind].scal(-1.)
        c = v.copy()
        with pytest.raises(Exception):
            c[ind].scal(1.2)


def test_scal_wrong_coefficients(vector_array):
    v = vector_array
    for ind in valid_inds(v):
        np.random.seed(len(v) + 99)
        for alpha in ([np.array([]), np.eye(v.len_ind(ind)), np.random.random(v.len_ind(ind) + 1)]
                      if v.len_ind(ind) > 0 else
                      [np.random.random(1)]):
            with pytest.raises(Exception):
                v[ind].scal(alpha)


def test_axpy_wrong_ind(compatible_vector_array_pair):
    v1, v2 = compatible_vector_array_pair
    for ind1, ind2 in invalid_ind_pairs(v1, v2):
        if v2.len_ind(ind2) == 1:
            continue
        c1, c2 = v1.copy(), v2.copy()
        with pytest.raises(Exception):
            c1[ind1].axpy(0., c2[ind2])
        c1, c2 = v1.copy(), v2.copy()
        with pytest.raises(Exception):
            c1[ind1].axpy(1., c2[ind2])
        c1, c2 = v1.copy(), v2.copy()
        with pytest.raises(Exception):
            c1[ind1].axpy(-1., c2[ind2])
        c1, c2 = v1.copy(), v2.copy()
        with pytest.raises(Exception):
            c1[ind1].axpy(1.456, c2[ind2])


def test_axpy_wrong_coefficients(compatible_vector_array_pair):
    v1, v2 = compatible_vector_array_pair
    for ind1, ind2 in valid_inds_of_same_length(v1, v2):
        np.random.seed(len(v1) + 99)
        for alpha in ([np.array([]), np.eye(v1.len_ind(ind1)), np.random.random(v1.len_ind(ind1) + 1)]
                      if v1.len_ind(ind1) > 0 else
                      [np.random.random(1)]):
            with pytest.raises(Exception):
                v1[ind1].axpy(alpha, v2[ind2])


def test_pairwise_dot_wrong_ind(compatible_vector_array_pair):
    v1, v2 = compatible_vector_array_pair
    for ind1, ind2 in invalid_ind_pairs(v1, v2):
        c1, c2 = v1.copy(), v2.copy()
        with pytest.raises(Exception):
            c1[ind1].pairwise_dot(c2[ind2])


def test_pickle(picklable_vector_array):
    assert_picklable_without_dumps_function(picklable_vector_array)<|MERGE_RESOLUTION|>--- conflicted
+++ resolved
@@ -17,10 +17,7 @@
      picklable_vector_array_without_reserve, picklable_vector_array)
 from pymortests.pickling import assert_picklable_without_dumps_function
 
-<<<<<<< HEAD
-=======
-
->>>>>>> 578a28ac
+
 
 def ind_complement(v, ind):
     if isinstance(ind, _INDEXTYPES):
